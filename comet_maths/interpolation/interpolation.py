""" Module for interpolation of data and enables propagation of uncertainties through the interpolation."""

from typing import Union, Optional, List, Tuple

from scipy.interpolate import InterpolatedUnivariateSpline, PchipInterpolator
from scipy.interpolate import interp1d
from scipy.interpolate import lagrange

import matplotlib.pyplot as plt
import numpy as np
import punpy

from comet_maths.interpolation.gaussian_process_regression import (
    gaussian_process_regression,
)

__author__ = ["Pieter De Vis <pieter.de.vis@npl.co.uk>"]
__all__ = ["Interpolator", "interpolate_1d", "interpolate_1d_along_example"]


class Interpolator:
    """
    Class to provide a set of interpolation methods for the interpolation of data. The class provides a range of interpolation methods, and enables propagation of
    uncertainties through the interpolation.
    """

    def __init__(
        self,
        relative: Optional[bool] = True,
        method: Optional[str] = "cubic",
        method_hr: Optional[str] = "cubic",
        unc_methods: Optional[List[str]] = None,
        unc_methods_hr: Optional[List[str]] = None,
        min_scale: Optional[float] = 0.3,
        extrapolate: Optional[str] = "nearest",
        add_model_error: Optional[bool] = True,
        plot_residuals: Optional[bool] = False,
    ) -> None:
        """
        Class initializer for interpolation class. This class is to provide
        measurement functions that only take the numerical input quantities
        as arguments. All the other options for interpolation are stored in
        the class attributes by this initializer.

        :param relative: Boolean to indicate whether a relative normalisation (True) or absolute normalisation (False) should be used. Defaults to True.
        :param method: Sting to indicate which interpolation method should be used to interpolate between normalised data (core interpolation step within the approach). Defaults to Gaussian Progress Regression.
        :param method_hr: String to indicate which interpolation method should be used to interpolate between high resolution measurements. Defaults to cubic spline interpolation.
        :param unc_methods: interpolation methods to use in the calculation of the model error for interpolation between normalised data. Not used for gpr. Defaults to None, in which case a standard list is used for each interpolation method.
        :param unc_methods_hr: interpolation methods to use in the calculation of the model error for interpolation between high resolution measurements. Not used for gpr. Defaults to None, in which case a standard list is used for each interpolation method.
        :param min_scale: minimum bound on the scale parameter in the gaussian process regression. Only used if gpr is selected as method. Defaults to 0.3
        :param extrapolate: extrapolation method, which can be set to "extrapolate" (in which case extrapolation is used using interpolation method defined in "method"), "nearest" (in which case nearest values are used for extrapolation), or "linear" (in which case linear extrapolation is used). Defaults to "extrapolate".
        :param add_model_error: Boolean to indicate whether model error should be added to interpolated values to account for interpolation errors (useful in Monte Carlo approaches). Defaults to False
        :param plot_residuals: Boolean to indicate whether a plot of the residuals should be made (and stored as residuals.png). Defaults to False
        """
        self.relative = relative
        self.method = method
        self.method_hr = method_hr
        self.add_model_error = add_model_error
        self.min_scale = min_scale
        self.extrapolate = extrapolate
        self.plot_residuals = plot_residuals
        self.unc_methods = unc_methods
        self.unc_methods_hr = unc_methods_hr

    def interpolate_1d_along_example(
        self,
        x_i: np.ndarray,
        y_i: np.ndarray,
        x_hr: np.ndarray,
        y_hr: np.ndarray,
        x: np.ndarray,
    ) -> Union[
        np.ndarray,
        Tuple[np.ndarray, np.ndarray],
        Tuple[np.ndarray, np.ndarray, np.ndarray],
    ]:
        """
        Method for interpolating between datapoints by following an example.
        The example can come from either models or higher-resolution observations.
        Here the example is assumed to have an unknown normalisation or poor absolute calibration,
        yet the low resolution data has a more precise calibration (and can thus be used to constrain the high-resolution model).

        :param x_i: Independent variable quantity x for the low resolution data
        :param y_i: measured variable quantity y for the low resolution data
        :param x_hr: Independent variable quantity x for the high resolution data
        :param y_hr: measured variable quantity y for the high resolution data
        :param x: Independent variable quantity x for which we are trying to obtain the measurand y
        :return: The measurand y evaluated at the values x
        """
        return interpolate_1d_along_example(
            x_i,
            y_i,
            x_hr,
            y_hr,
            x,
            relative=self.relative,
            method=self.method,
            method_hr=self.method_hr,
            unc_methods=self.unc_methods,
            unc_methods_hr=self.unc_methods_hr,
            u_y_i=None,
            corr_y_i=None,
            u_y_hr=None,
            corr_y_hr=None,
            min_scale=self.min_scale,
            extrapolate=self.extrapolate,
            return_uncertainties=False,
            return_corr=False,
            add_model_error=self.add_model_error,
            plot_residuals=self.plot_residuals,
        )

    def interpolate_1d(
        self, x_i: np.ndarray, y_i: np.ndarray, x: np.ndarray
    ) -> Union[
        np.ndarray,
        Tuple[np.ndarray, np.ndarray],
        Tuple[np.ndarray, np.ndarray, np.ndarray],
    ]:
        """
        Interpolates 1D data to defined coordinates x in 1D

        :param x_i: Independent variable quantity x (coordinate data of y_i)
        :param y_i: measured variable quantity y (data to interpolate)
        :param x: Independent variable quantity x for which we are trying to obtain the measurand y
        :return: The measurand y_i evaluated at the values x
        """

        return interpolate_1d(
            x_i,
            y_i,
            x,
            method=self.method,
            unc_methods=self.unc_methods,
            return_uncertainties=False,
            return_corr=False,
            min_scale=self.min_scale,
            extrapolate=self.extrapolate,
            add_model_error=self.add_model_error,
        )


# def interpolate(
#     x_i, y_i, x, method="linear", return_uncertainties=False, add_model_error=False, include_model_uncertainties=True,
# ):
#     """
#     Interpolates data to defined coordinates x
#
#     :param x_i: initial coordinate data of y_i
#     :type x_i: np.ndarray
#     :param y_i: data to interpolate
#     :type y_i: np.ndarray
#     :param x: coordinate data to interpolate y_i to
#     :type x: np.ndarray
#     :param method: interpolation method to be used, defaults to linear
#     :type method: string (optional)
#     :param return_uncertainties: Boolean to indicate whether interpolation (model error) uncertainties should be calculated and returned. Defaults to False
#     :type return_uncertainties: bool (optional)
#     :param add_model_error: Boolean to indicate whether model error should be added to account for interpolation uncertainties (useful in Monte Carlo approaches). Defaults to False
#     :type add_model_error: bool (optional)
#     :return: interpolate data
#     :rtype: np.ndarray
#     """
#     x_i = np.array(x_i)
#     y_i = np.array(y_i)
#
#     y_i = y_i[~np.isnan(x_i)]
#     x_i = x_i[~np.isnan(x_i)]
#
#     x_i = x_i[~np.isnan(y_i)]
#     y_i = y_i[~np.isnan(y_i)]
#
#     if x_i.ndim == 1:
#         interpolate_1d(x_i, y_i, x, method, return_uncertainties=return_uncertainties, add_model_error=add_model_error, include_model_uncertainties=include_model_uncertainties)
#
#     else:
#         raise NotImplementedError()


def interpolate_1d(
<<<<<<< HEAD
    x_i,
    y_i,
    x,
    method="linear",
    unc_methods=None,
    u_y_i=None,
    corr_y_i=None,
    min_scale=0.3,
    extrapolate="extrapolate",
    return_uncertainties=False,
    return_corr=False,
    include_model_uncertainties=True,
    add_model_error=False,
    MCsteps=100,
    parallel_cores=4,
    interpolate_axis=0,
):
=======
    x_i: np.ndarray,
    y_i: np.ndarray,
    x: np.ndarray,
    method: Optional[str] = "linear",
    unc_methods: Optional[List[str]] = None,
    u_y_i: Optional[np.ndarray] = None,
    corr_y_i: Optional[Union[np.ndarray, str]] = None,
    min_scale: Optional[float] = 0.3,
    extrapolate: Optional[str] = "extrapolate",
    return_uncertainties: Optional[bool] = False,
    return_corr: Optional[bool] = False,
    include_model_uncertainties: Optional[bool] = True,
    add_model_error: Optional[bool] = False,
    MCsteps: Optional[int] = 100,
    parallel_cores: Optional[int] = 4,
    interpolate_axis: Optional[int] = 0,
) -> Union[
    np.ndarray, Tuple[np.ndarray, np.ndarray], Tuple[np.ndarray, np.ndarray, np.ndarray]
]:
>>>>>>> eee76c99
    """
    Interpolates 1D data to defined coordinates x in 1D

    :param x_i: Independent variable quantity x (coordinate data of y_i)
    :param y_i: measured variable quantity y (data to interpolate)
    :param x: Independent variable quantity x for which we are trying to obtain the measurand y
    :param method: interpolation method to be used, defaults to linear
    :param unc_methods: interpolation methods to use in the calculation of the model error. Not used for gpr. Defaults to None, in which case a standard list is used for each interpolation method.
    :param u_y_i: uncertainties on y_i, defaults to None
    :param corr_y_i: error correlation matrix (can be "rand" for random, "syst" for systematic, or a custom 2D error correlation matrix), defaults to None
    :param min_scale: minimum bound on the scale parameter in the gaussian process regression. Only used if gpr is selected as method. Defaults to 0.3
    :param extrapolate: extrapolation method, which can be set to "extrapolate" (in which case extrapolation is used using interpolation method defined in "method"), "nearest" (in which case nearest values are used for extrapolation), or "linear" (in which case linear extrapolation is used). Defaults to "extrapolate".
    :param return_uncertainties: Boolean to indicate whether interpolation uncertainties should be calculated and returned. Defaults to False
    :param return_corr: Boolean to indicate whether interpolation error-correlation matrix should be calculated and returned. Defaults to False
    :param include_model_uncertainties: Boolean to indicate whether model uncertainties should be added to output uncertainties to account for interpolation uncertainties. Not used for gpr. Defaults to True
    :param add_model_error: Boolean to indicate whether model error should be added to interpolated values to account for interpolation errors (useful in Monte Carlo approaches). Defaults to False
    :param MCsteps: number of MC iterations. Defaults to 100
    :param parallel_cores: number of CPU to be used in parallel processing. Defaults to 4
    :return: The measurand y evaluated at the values x (interpolated data)
    """
<<<<<<< HEAD
    if method.lower() == "gpr":
=======
    if method.lower() in ["gpr", "gaussian_process_regression"]:
>>>>>>> eee76c99
        if x_i.shape != y_i.shape:
            raise NotImplementedError(
                "The provided x_i and y_i need to be 1 dimensional to use this method"
            )

        return gaussian_process_regression(
            x_i,
            y_i,
            x,
            min_scale=min_scale,
            u_y_i=u_y_i,
            corr_y_i=corr_y_i,
            return_uncertainties=return_uncertainties,
            add_model_error=add_model_error,
            return_corr=return_corr,
            extrapolate=extrapolate,
            MCsteps=MCsteps,
            parallel_cores=parallel_cores,
        )

    elif add_model_error:
        if unc_methods is None:
            unc_methods = default_unc_methods(method)

        extrapolate_methods = [extrapolate, "nearest"]
        return interpolate_1d(
            x_i,
            y_i,
            x,
            method=np.random.choice(unc_methods, 1)[0],
            extrapolate=np.random.choice(extrapolate_methods, 1)[0],
            return_uncertainties=False,
            add_model_error=False,
            interpolate_axis=interpolate_axis,
        )

    if method.lower() in [
        "linear",
        "nearest",
        "nearest-up",
        "zero",
        "slinear",
        "quadratic",
        "cubic",
        "previous",
        "next",
    ]:
        f_i = interp1d(
            x_i,
            y_i,
            kind=method.lower(),
            fill_value="extrapolate",
            axis=interpolate_axis,
        )
<<<<<<< HEAD
        y = f_i(x).squeeze()

    elif method.lower() == "ius":
        if x_i.shape != y_i.shape:
            raise NotImplementedError(
                "The provided x_i and y_i need to be 1 dimensional to use this method"
            )

        f_i = InterpolatedUnivariateSpline(x_i, y_i, ext=0)
=======
>>>>>>> eee76c99
        y = f_i(x).squeeze()

    elif method.lower() in ["ius", "lagrange", "pchip"]:
        if x_i.shape != y_i.shape:
            raise NotImplementedError(
                "The provided x_i and y_i need to be 1 dimensional to use this method"
            )
<<<<<<< HEAD

        f_i = lagrange(x_i, y_i)
        y = f_i(x).squeeze()

    elif method.lower() == "pchip":
        if x_i.shape != y_i.shape:
            raise NotImplementedError(
                "The provided x_i and y_i need to be 1 dimensional to use this method"
            )
=======
        if method.lower() == "ius":
            f_i = InterpolatedUnivariateSpline(x_i, y_i, ext=0)
            y = f_i(x).squeeze()

        elif method.lower() == "lagrange":
            f_i = lagrange(x_i, y_i)
            y = f_i(x).squeeze()
>>>>>>> eee76c99

        elif method.lower() == "pchip":
            f_i = PchipInterpolator(x_i, y_i)
            y = f_i(x).squeeze()

    else:
        raise ValueError(
            "comet_maths.interpolation: this interpolation method (%s) is not implemented"
            % (method)
        )

    y = redo_extrapolation(x_i, y_i, x, y, extrapolate)

    if (not return_corr) and (not return_uncertainties):
        return y

    else:
        if unc_methods is None:
            unc_methods = default_unc_methods(method)

        if include_model_uncertainties:
            u_y_model, corr_y_model, cov_model = model_error_analytical_methods(
                x_i, y_i, x, unc_methods=unc_methods
            )

        if (not return_uncertainties) and (not return_corr):
            return y

        if u_y_i is None:
            if include_model_uncertainties:
                u_y_model, corr_y_model, cov_model = model_error_analytical_methods(
                    x_i, y_i, x, unc_methods=unc_methods
                )
                y_unc = u_y_model
                y_corr = corr_y_model

            else:
                y_unc = None
                y_corr = None

        else:
            prop = punpy.MCPropagation(MCsteps, parallel_cores=1)
            intp = Interpolator(
                unc_methods=unc_methods, add_model_error=include_model_uncertainties
            )

            if return_corr:
                y_unc, y_corr = prop.propagate_random(
                    intp.interpolate_1d,
                    [x_i, y_i, x],
                    [None, u_y_i, None],
                    corr_x=[None, corr_y_i, None],
                    return_corr=return_corr,
                )
                y_corr[np.where(np.isnan(y_corr))] = 0

            else:
                y_unc = prop.propagate_random(
                    intp.interpolate_1d,
                    [x_i, y_i, x],
                    [None, u_y_i, None],
                    corr_x=[None, corr_y_i, None],
                    return_corr=return_corr,
                )

        if return_uncertainties and return_corr:
            return y, y_unc, y_corr
        else:
            return y, y_unc


def redo_extrapolation(
    x_i: np.ndarray,
    y_i: np.ndarray,
    x: np.ndarray,
    y: np.ndarray,
    extrapolate: Optional[str] = "extrapolate",
) -> np.ndarray:
    """
    function to check if extrapolate is "nearest" or "linear, and if so, redo the extrapolation

    :param x_i: Independent variable quantity x (coordinate data of y_i)
    :param y_i: measured variable quantity y (data to interpolate)
    :param x: Independent variable quantity x for which we are trying to obtain the measurand y
    :param y: interpolated values using standard method
    :param extrapolate: extrapolation method, which can be set to "extrapolate" (in which case extrapolation is used using interpolation method defined in "method"), "nearest" (in which case nearest values are used for extrapolation), or "linear" (in which case linear extrapolation is used). Defaults to "extrapolate".
    :return: interpolated values with correct extrapolation
    """
    if extrapolate == "nearest":
        y[x < x_i[0]] = y_i[0]
        y[x > x_i[-1]] = y_i[-1]

    elif extrapolate == "linear":
        f_lin = interp1d(x_i, y_i, kind="linear", fill_value="extrapolate")
        y[x < x_i[0]] = f_lin(x[x < x_i[0]])
        y[x > x_i[-1]] = f_lin(x[x > x_i[-1]])

    return y


<<<<<<< HEAD
def model_error_analytical_methods(
    x_i, y_i, x, unc_methods=["linear", "quadratic", "cubic"]
):
    """
    Function to calculate the interpolation model uncertainty by calculating the standard
    deviation between various interpolation methods. Also includes extrapolation
    uncertainty when appropriate.

    :param x_i: Independent variable quantity x (coordinate data of y_i)
    :type x_i: np.ndarray
    :param y_i: measured variable quantity y (data to interpolate)
    :type y_i: np.ndarray
    :param x: Independent variable quantity x for which we are trying to obtain the measurand y
    :type x: np.ndarray
    :param unc_methods: interpolation methods to use in the calculation of the model error. Not used for gpr. Defaults to None, in which case a standard list is used for each interpolation method.
    :type unc_methods: list(str)
    :return: interpolation model uncertainty
    :rtype: np.ndarray
    """

    # check if any values need to be extrapolated, and if so include both extrapolation methods
    if (x[0] < x_i[0]) or (x[-1] > x_i[-1]):
        data = np.zeros((len(x), 2 * len(unc_methods)))
        for i in range(len(unc_methods)):
            data[:, i] = interpolate_1d(
                x_i, y_i, x, unc_methods[i], extrapolate="nearest"
            )
            data[:, i + len(unc_methods)] = interpolate_1d(
                x_i, y_i, x, unc_methods[i], extrapolate="extrapolate"
            )

    else:
        data = np.zeros((len(x), len(unc_methods)))
        for i in range(len(unc_methods)):
            data[:, i] = interpolate_1d(x_i, y_i, x, unc_methods[i])
    return np.std(data, axis=1), np.corrcoef(data), np.cov(data)


def gaussian_process_regression(
    x_i,
    y_i,
    x,
    u_y_i=None,
    corr_y_i=None,
    kernel="RBF",
    min_scale=0.01,
    max_scale=10000,
    extrapolate="extrapolate",
    return_uncertainties=True,
    return_corr=False,
    include_model_uncertainties=True,
    add_model_error=False,
    MCsteps=100,
    parallel_cores=4,
):
    """
    Function to perform interpolation using Gaussian process regression

    :param x_i: Independent variable quantity x (coordinate data of y_i)
    :type x_i: np.ndarray
    :param y_i: measured variable quantity y (data to interpolate)
    :type y_i: np.ndarray
    :param x: Independent variable quantity x for which we are trying to obtain the measurand y
    :type x: np.ndarray
    :param u_y_i: uncertainties on y_i, defaults to None
    :type u_y_i: np.ndarray (optional)
    :param corr_y_i: error correlation matrix (can be "rand" for random, "syst" for systematic, or a custom 2D error correlation matrix), defaults to None
    :type corr_y_i: np.ndarray or str (optional)
    :param kernel: kernel to be used in the gpr interpolation. Defaults to "RBF".
    :type kernel: str (optional)
    :param min_scale: minimum bound on the scale parameter in the gaussian process regression. Defaults to 0.01
    :type min_scale: float (optional)
    :param max_scale: maximum bound on the scale parameter in the gaussian process regression. Defaults to 100
    :type max_scale: float (optional)
    :param extrapolate: extrapolation method, which can be set to "extrapolate" (in which case extrapolation is used using interpolation method defined in "method"), "nearest" (in which case nearest values are used for extrapolation), or "linear" (in which case linear extrapolation is used). Defaults to "extrapolate".
    :type extrapolate: str (optional)
    :param return_uncertainties: Boolean to indicate whether interpolation uncertainties should be calculated and returned. Defaults to False
    :type return_uncertainties: bool (optional)
    :param return_corr: Boolean to indicate whether interpolation error-correlation matrix should be calculated and returned. Defaults to False
    :type return_corr: bool (optional)
    :param include_model_uncertainties: Boolean to indicate whether model uncertainties should be added to output uncertainties to account for interpolation uncertainties. Not used for gpr. Defaults to True
    :type include_model_uncertainties: bool (optional)
    :param add_model_error: Boolean to indicate whether model error should be added to interpolated values to account for interpolation errors (useful in Monte Carlo approaches). Defaults to False
    :type add_model_error: bool (optional)
    :param MCsteps: number of MC iterations. Defaults to 100
    :type MCsteps: int (optional)
    :param parallel_cores: number of CPU to be used in parallel processing. Defaults to 4
    :type parallel_cores: int (optional)
    :return: The measurand y evaluated at the values x (interpolated data)
    :rtype: np.ndarray
    """
    # First calculate y_out without uncertainties
    y_out, cov_model = gpr_basics(
        x_i, y_i, x, kernel=kernel, min_scale=min_scale, max_scale=max_scale
    )

    y_out = redo_extrapolation(x_i, y_i, x, y_out, extrapolate)

    if add_model_error:
        y_out = cm.generate_sample_cov(1, y_out, cov_model, diff=0.1).squeeze()

    if (not return_uncertainties) and (not return_corr):
        return y_out

    if (u_y_i is None) and include_model_uncertainties:
        corr_y_out = cm.correlation_from_covariance(cov_model)
        u_y_out = cm.uncertainty_from_covariance(cov_model)

    else:
        # next determine if a simple uncertainty from gpr is possible or if MC is necessary
        uncertainties_simple = False
        if (u_y_i is not None) and include_model_uncertainties:
            if (corr_y_i is None) or (
                isinstance(corr_y_i, str) and (corr_y_i == "rand")
            ):
                uncertainties_simple = True
            elif isinstance(corr_y_i, np.ndarray):
                if np.all(corr_y_i == np.diag(corr_y_i)):
                    uncertainties_simple = True

        if uncertainties_simple:
            y_out_simple, cov_simple = gpr_basics(
                x_i,
                y_i,
                x,
                u_y_i=u_y_i,
                kernel=kernel,
                min_scale=min_scale,
                max_scale=max_scale,
            )
            corr_y_out = cm.correlation_from_covariance(cov_simple)
            u_y_out = cm.uncertainty_from_covariance(cov_simple)

        else:
            prop = punpy.MCPropagation(MCsteps, parallel_cores=parallel_cores)
            intp = Interpolator(
                method="gpr",
                min_scale=min_scale,
                add_model_error=include_model_uncertainties,
            )
            u_y_out, corr_y_out = prop.propagate_random(
                intp.interpolate_1d,
                [x_i, y_i, x],
                [None, u_y_i, None],
                corr_x=[None, corr_y_i, None],
                return_corr=True,
            )

    if return_uncertainties and return_corr:
        return y_out, u_y_out, corr_y_out
    else:
        return y_out, u_y_out


def gpr_basics(
    x_i,
    y_i,
    x,
    u_y_i=None,
    kernel="RBF",
    min_scale=0.01,
    max_scale=10000,
):
    """
    Function to perform basic gaussian process regression

    :param x_i: Independent variable quantity x (coordinate data of y_i)
    :type x_i: np.ndarray
    :param y_i: measured variable quantity y (data to interpolate)
    :type y_i: np.ndarray
    :param x: Independent variable quantity x for which we are trying to obtain the measurand y
    :type x: np.ndarray
    :param u_y_i: uncertainties on y_i, defaults to None
    :type u_y_i: np.ndarray (optional)
    :param kernel: kernel to be used in the gpr interpolation. Defaults to "RBF".
    :type kernel: str (optional)
    :param min_scale: minimum bound on the scale parameter in the gaussian process regression. Defaults to 0.01
    :type min_scale: float (optional)
    :param max_scale: maximum bound on the scale parameter in the gaussian process regression. Defaults to 100
    :type max_scale: float (optional)
    :return: The measurand y evaluated at the values x (interpolated data)
    :rtype: np.ndarray
    """
    X = np.atleast_2d(x_i).T

    # Observations
    y = np.atleast_2d(y_i).T

    if u_y_i is None:
        alpha = 1e-10  # default value for GaussianProcessRegressor
    else:
        alpha = u_y_i**2

    # Mesh the input space for evaluations of the real function, the prediction and
    # its MSE
    xt = np.atleast_2d(x).T

    # Instantiate a Gaussian Process model
    if kernel == "RBF":
        kernel_mod = C(1.0, (1e-9, 1e9)) * RBF(
            length_scale=0.3, length_scale_bounds=(min_scale, max_scale)
        )
    if kernel == "exp":
        kernel_mod = C(1.0, (1e-9, 1e9)) * Matern(
            length_scale=0.3, length_scale_bounds=(min_scale, max_scale), nu=0.5
        )
    gp = GaussianProcessRegressor(
        kernel=kernel_mod, alpha=alpha, n_restarts_optimizer=9
    )

    # Fit to data using Maximum Likelihood Estimation of the parameters
    gp.fit(X, y)

    y_pred, cov = gp.predict(xt, return_cov=True)
    y_out = y_pred.squeeze()
    return y_out, cov


=======
>>>>>>> eee76c99
def interpolate_1d_along_example(
    x_i: np.ndarray,
    y_i: np.ndarray,
    x_hr: np.ndarray,
    y_hr: np.ndarray,
    x: np.ndarray,
    relative: Optional[bool] = True,
    method: Optional[str] = "linear",
    method_hr: Optional[str] = "linear",
    unc_methods: Optional[List[str]] = None,
    unc_methods_hr: Optional[List[str]] = None,
    u_y_i: Optional[np.ndarray] = None,
    corr_y_i: Optional[Union[str, np.ndarray]] = None,
    u_y_hr: Optional[np.ndarray] = None,
    corr_y_hr: Optional[Union[str, np.ndarray]] = None,
    min_scale: Optional[float] = 0.3,
    extrapolate: Optional[str] = "nearest",
    return_uncertainties: Optional[bool] = False,
    return_corr: Optional[bool] = False,
    include_model_uncertainties: Optional[bool] = True,
    add_model_error: Optional[bool] = False,
    plot_residuals: Optional[bool] = False,
    MCsteps: Optional[int] = 100,
    parallel_cores: Optional[int] = 4,
) -> Union[
    np.ndarray, Tuple[np.ndarray, np.ndarray], Tuple[np.ndarray, np.ndarray, np.ndarray]
]:
    """
    Method for interpolating between datapoints by following an example.
    The example can come from either models or higher-resolution observations.
    Here the example is assumed to have an unknown normalisation or poor absolute calibration,
    yet the low resolution data has a more precise calibration (and can thus be used to constrain the high-resolution model).

    :param x_i: Independent variable quantity x for the low resolution data
    :param y_i: measured variable quantity y for the low resolution data
    :param x_hr: Independent variable quantity x for the high resolution data
    :param y_hr: measured variable quantity y for the high resolution data
    :param x: Independent variable quantity x for which we are trying to obtain the measurand y
    :param relative: Boolean to indicate whether a relative normalisation (True) or absolute normalisation (False) should be used. Defaults to True.
    :param method: Sting to indicate which interpolation method should be used to interpolate between normalised data (core interpolation step within the approach). Defaults to Gaussian Progress Regression.
    :param method_hr: String to indicate which interpolation method should be used to interpolate between high resolution measurements. Defaults to cubic spline interpolation.
    :param unc_methods: interpolation methods to use in the calculation of the model error for interpolation between normalised data. Not used for gpr. Defaults to None, in which case a standard list is used for each interpolation method.
    :param unc_methods_hr: interpolation methods to use in the calculation of the model error for interpolation between high resolution measurements. Not used for gpr. Defaults to None, in which case a standard list is used for each interpolation method.
    :param u_y_i: uncertainties on y_i, defaults to None
    :param corr_y_i: error correlation matrix for u_y_i (can be "rand" for random, "syst" for systematic, or a custom 2D error correlation matrix), defaults to None
    :param u_y_hr: uncertainties on y_hr, defaults to None
    :param corr_y_hr: error correlation matrix for u_y_hr (can be "rand" for random, "syst" for systematic, or a custom 2D error correlation matrix), defaults to None
    :param min_scale: minimum bound on the scale parameter in the gaussian process regression. Only used if gpr is selected as method. Defaults to 0.3
    :param extrapolate: extrapolation method, which can be set to "extrapolate" (in which case extrapolation is used using interpolation method defined in "method"), "nearest" (in which case nearest values are used for extrapolation), or "linear" (in which case linear extrapolation is used). Defaults to "extrapolate".
    :param return_uncertainties: Boolean to indicate whether interpolation uncertainties should be calculated and returned. Defaults to False
    :param return_corr: Boolean to indicate whether interpolation error-correlation matrix should be calculated and returned. Defaults to False
    :param include_model_uncertainties: Boolean to indicate whether model uncertainties should be added to output uncertainties to account for interpolation uncertainties. Not used for gpr. Defaults to True
    :param add_model_error: Boolean to indicate whether model error should be added to interpolated values to account for interpolation errors (useful in Monte Carlo approaches). Defaults to False
    :param plot_residuals: Boolean to indicate whether a plot of the residuals should be made (and stored as residuals.png). Defaults to False
    :param MCsteps: number of MC iterations. Defaults to 100
    :param parallel_cores: number of CPU to be used in parallel processing. Defaults to 4
    :return: The measurand y evaluated at the values x (interpolated values), optionally with correlation and uncertainties if specified
    """
    y_hr_i = interpolate_1d(
        x_hr,
        y_hr,
        x_i,
        method=method_hr,
        unc_methods=unc_methods_hr,
        min_scale=min_scale,
        extrapolate=extrapolate,
        add_model_error=add_model_error,
    )

    if x.shape == x_hr.shape and np.all(x == x_hr):
        y_hr_out = y_hr
    else:
        y_hr_out = interpolate_1d(
            x_hr,
            y_hr,
            x,
            method=method_hr,
            unc_methods=unc_methods_hr,
            min_scale=min_scale,
            extrapolate=extrapolate,
            add_model_error=add_model_error,
        )

    if relative:
        y_norm_i = y_i / y_hr_i
    else:
        y_norm_i = y_i - y_hr_i

    y_norm_hr = interpolate_1d(
        x_i,
        y_norm_i,
        x,
        method=method,
        unc_methods=unc_methods,
        min_scale=min_scale,
        extrapolate=extrapolate,
        add_model_error=add_model_error,
    )

    if relative:
        y_out = y_norm_hr * y_hr_out
    else:
        y_out = y_norm_hr + y_hr_out

    if plot_residuals:
        plt.plot(x_i, y_norm_i, "ro", label="low-res residuals")
        plt.plot(x, y_norm_hr, "g-", label="high-res residuals")
        plt.ylabel("Residuals")
        plt.xlabel("x")
        plt.legend()
        plt.savefig("residuals.png")
        plt.clf()

    if (not return_corr) and (not return_uncertainties):
        return y_out

    else:
        prop = punpy.MCPropagation(MCsteps, parallel_cores=parallel_cores)
        intp = Interpolator(
            relative=relative,
            method=method,
            method_hr=method_hr,
            unc_methods=unc_methods,
            unc_methods_hr=unc_methods_hr,
            min_scale=min_scale,
            extrapolate=extrapolate,
            add_model_error=include_model_uncertainties,
        )
        u_y_out, corr_y_out = prop.propagate_random(
            intp.interpolate_1d_along_example,
            [x_i, y_i, x_hr, y_hr, x],
            [None, u_y_i, None, u_y_hr, None],
            corr_x=[None, corr_y_i, None, corr_y_hr, None],
            return_corr=True,
        )

    if return_uncertainties:
        if return_corr:
            return y_out, u_y_out, corr_y_out
        else:
            return y_out, u_y_out

    else:
        return y_out


if __name__ == "__main__":
    pass<|MERGE_RESOLUTION|>--- conflicted
+++ resolved
@@ -43,14 +43,23 @@
         the class attributes by this initializer.
 
         :param relative: Boolean to indicate whether a relative normalisation (True) or absolute normalisation (False) should be used. Defaults to True.
+        :type relative: bool (optional)
         :param method: Sting to indicate which interpolation method should be used to interpolate between normalised data (core interpolation step within the approach). Defaults to Gaussian Progress Regression.
+        :type method: string (optional)
         :param method_hr: String to indicate which interpolation method should be used to interpolate between high resolution measurements. Defaults to cubic spline interpolation.
+        :type method_hr: string (optional)
         :param unc_methods: interpolation methods to use in the calculation of the model error for interpolation between normalised data. Not used for gpr. Defaults to None, in which case a standard list is used for each interpolation method.
+        :type unc_methods: list(str) (optional)
         :param unc_methods_hr: interpolation methods to use in the calculation of the model error for interpolation between high resolution measurements. Not used for gpr. Defaults to None, in which case a standard list is used for each interpolation method.
+        :type unc_methods_hr: list(str) (optional)
         :param min_scale: minimum bound on the scale parameter in the gaussian process regression. Only used if gpr is selected as method. Defaults to 0.3
+        :type min_scale: float (optional)
         :param extrapolate: extrapolation method, which can be set to "extrapolate" (in which case extrapolation is used using interpolation method defined in "method"), "nearest" (in which case nearest values are used for extrapolation), or "linear" (in which case linear extrapolation is used). Defaults to "extrapolate".
+        :type extrapolate: str (optional)
         :param add_model_error: Boolean to indicate whether model error should be added to interpolated values to account for interpolation errors (useful in Monte Carlo approaches). Defaults to False
+        :type add_model_error: bool (optional)
         :param plot_residuals: Boolean to indicate whether a plot of the residuals should be made (and stored as residuals.png). Defaults to False
+        :type plot_residuals: bool (optional)
         """
         self.relative = relative
         self.method = method
@@ -81,11 +90,17 @@
         yet the low resolution data has a more precise calibration (and can thus be used to constrain the high-resolution model).
 
         :param x_i: Independent variable quantity x for the low resolution data
+        :type x_i: np.ndarray
         :param y_i: measured variable quantity y for the low resolution data
+        :type y_i: np.ndarray
         :param x_hr: Independent variable quantity x for the high resolution data
+        :type x_hr: np.ndarray
         :param y_hr: measured variable quantity y for the high resolution data
+        :type y_hr: np.ndarray
         :param x: Independent variable quantity x for which we are trying to obtain the measurand y
+        :type x: np.ndarray
         :return: The measurand y evaluated at the values x
+        :rtype: np.ndarray
         """
         return interpolate_1d_along_example(
             x_i,
@@ -178,25 +193,6 @@
 
 
 def interpolate_1d(
-<<<<<<< HEAD
-    x_i,
-    y_i,
-    x,
-    method="linear",
-    unc_methods=None,
-    u_y_i=None,
-    corr_y_i=None,
-    min_scale=0.3,
-    extrapolate="extrapolate",
-    return_uncertainties=False,
-    return_corr=False,
-    include_model_uncertainties=True,
-    add_model_error=False,
-    MCsteps=100,
-    parallel_cores=4,
-    interpolate_axis=0,
-):
-=======
     x_i: np.ndarray,
     y_i: np.ndarray,
     x: np.ndarray,
@@ -216,7 +212,6 @@
 ) -> Union[
     np.ndarray, Tuple[np.ndarray, np.ndarray], Tuple[np.ndarray, np.ndarray, np.ndarray]
 ]:
->>>>>>> eee76c99
     """
     Interpolates 1D data to defined coordinates x in 1D
 
@@ -237,11 +232,7 @@
     :param parallel_cores: number of CPU to be used in parallel processing. Defaults to 4
     :return: The measurand y evaluated at the values x (interpolated data)
     """
-<<<<<<< HEAD
-    if method.lower() == "gpr":
-=======
     if method.lower() in ["gpr", "gaussian_process_regression"]:
->>>>>>> eee76c99
         if x_i.shape != y_i.shape:
             raise NotImplementedError(
                 "The provided x_i and y_i need to be 1 dimensional to use this method"
@@ -296,18 +287,6 @@
             fill_value="extrapolate",
             axis=interpolate_axis,
         )
-<<<<<<< HEAD
-        y = f_i(x).squeeze()
-
-    elif method.lower() == "ius":
-        if x_i.shape != y_i.shape:
-            raise NotImplementedError(
-                "The provided x_i and y_i need to be 1 dimensional to use this method"
-            )
-
-        f_i = InterpolatedUnivariateSpline(x_i, y_i, ext=0)
-=======
->>>>>>> eee76c99
         y = f_i(x).squeeze()
 
     elif method.lower() in ["ius", "lagrange", "pchip"]:
@@ -315,17 +294,6 @@
             raise NotImplementedError(
                 "The provided x_i and y_i need to be 1 dimensional to use this method"
             )
-<<<<<<< HEAD
-
-        f_i = lagrange(x_i, y_i)
-        y = f_i(x).squeeze()
-
-    elif method.lower() == "pchip":
-        if x_i.shape != y_i.shape:
-            raise NotImplementedError(
-                "The provided x_i and y_i need to be 1 dimensional to use this method"
-            )
-=======
         if method.lower() == "ius":
             f_i = InterpolatedUnivariateSpline(x_i, y_i, ext=0)
             y = f_i(x).squeeze()
@@ -333,7 +301,6 @@
         elif method.lower() == "lagrange":
             f_i = lagrange(x_i, y_i)
             y = f_i(x).squeeze()
->>>>>>> eee76c99
 
         elif method.lower() == "pchip":
             f_i = PchipInterpolator(x_i, y_i)
@@ -404,6 +371,36 @@
         else:
             return y, y_unc
 
+def default_unc_methods(method):
+    """
+    Function providing for each analytical interpolation method, the default methods that are compared to determine the model uncertainty for this interpolation method.
+
+    :param method: method used in the interpolation
+    :type method: str
+    :return: methods used to determine the model uncertainty on the provided method
+    :rtype: list(str)
+    """
+    if method.lower() in ["nearest", "previous", "next"]:
+        unc_methods = ["nearest", "previous", "next", "linear"]
+    elif method.lower() == "linear":
+        unc_methods = ["linear", "quadratic", "cubic"]
+    elif method.lower() == "quadratic":
+        unc_methods = ["linear", "quadratic", "cubic"]
+    elif method.lower() == "cubic":
+        unc_methods = ["linear", "quadratic", "cubic"]
+    elif method.lower() == "lagrange":
+        unc_methods = ["lagrange", "linear", "cubic"]
+    elif method.lower() == "ius":
+        unc_methods = ["ius", "linear", "cubic"]
+    elif method.lower() == "pchip":
+        unc_methods = ["pchip", "linear", "cubic"]
+    else:
+        raise ValueError(
+            "comet_maths.interpolation: uncertainties for the model error for this interpolation method (%s) are not yet implemented"
+            % (method)
+        )
+    return unc_methods
+
 
 def redo_extrapolation(
     x_i: np.ndarray,
@@ -434,7 +431,6 @@
     return y
 
 
-<<<<<<< HEAD
 def model_error_analytical_methods(
     x_i, y_i, x, unc_methods=["linear", "quadratic", "cubic"]
 ):
@@ -652,9 +648,6 @@
     y_out = y_pred.squeeze()
     return y_out, cov
 
-
-=======
->>>>>>> eee76c99
 def interpolate_1d_along_example(
     x_i: np.ndarray,
     y_i: np.ndarray,
